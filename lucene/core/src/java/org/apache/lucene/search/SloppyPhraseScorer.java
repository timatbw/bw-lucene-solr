package org.apache.lucene.search;

/*
 * Licensed to the Apache Software Foundation (ASF) under one or more
 * contributor license agreements.  See the NOTICE file distributed with
 * this work for additional information regarding copyright ownership.
 * The ASF licenses this file to You under the Apache License, Version 2.0
 * (the "License"); you may not use this file except in compliance with
 * the License.  You may obtain a copy of the License at
 *
 *     http://www.apache.org/licenses/LICENSE-2.0
 *
 * Unless required by applicable law or agreed to in writing, software
 * distributed under the License is distributed on an "AS IS" BASIS,
 * WITHOUT WARRANTIES OR CONDITIONS OF ANY KIND, either express or implied.
 * See the License for the specific language governing permissions and
 * limitations under the License.
 */

import org.apache.lucene.index.DocsEnum;
import org.apache.lucene.index.Term;
import org.apache.lucene.search.posfilter.Interval;
import org.apache.lucene.search.intervals.IntervalCollector;
import org.apache.lucene.search.intervals.IntervalIterator;
import org.apache.lucene.search.intervals.SloppyIntervalIterator;
import org.apache.lucene.search.intervals.TermIntervalIterator;
import org.apache.lucene.search.similarities.Similarity;
import org.apache.lucene.util.OpenBitSet;

import java.io.IOException;
import java.util.ArrayList;
import java.util.Arrays;
import java.util.Collection;
import java.util.Comparator;
import java.util.HashMap;
import java.util.HashSet;
import java.util.LinkedHashMap;
import java.util.List;
import java.util.Map;

final class  SloppyPhraseScorer extends Scorer {
  private PhrasePositions min, max;

  private float sloppyFreq; //phrase frequency in current doc as computed by phraseFreq().

<<<<<<< HEAD
  private final Similarity.SloppySimScorer docScorer;
  private final PhraseQuery.PostingsAndFreq[] postings;
=======
  private final Similarity.SimScorer docScorer;
>>>>>>> 9c47892d
  
  private final int slop;
  private final int numPostings;
  private final PhraseQueue pq; // for advancing min position
  
  private int end; // current largest phrase position  

  private boolean hasRpts; // flag indicating that there are repetitions (as checked in first candidate doc)
  private boolean checkedRpts; // flag to only check for repetitions in first candidate doc
  private boolean hasMultiTermRpts; //  
  private PhrasePositions[][] rptGroups; // in each group are PPs that repeats each other (i.e. same term), sorted by (query) offset 
  private PhrasePositions[] rptStack; // temporary stack for switching colliding repeating pps 
  
  private int numMatches;
  private final long cost;
  
  SloppyPhraseScorer(Weight weight, PhraseQuery.PostingsAndFreq[] postings,
      int slop, Similarity.SimScorer docScorer) {
    super(weight);
    this.docScorer = docScorer;
    this.postings = postings;
    this.slop = slop;
    this.numPostings = postings==null ? 0 : postings.length;
    pq = new PhraseQueue(postings.length);
    // min(cost)
    cost = postings[0].postings.cost();
    // convert tps to a list of phrase positions.
    // note: phrase-position differs from term-position in that its position
    // reflects the phrase offset: pp.pos = tp.pos - offset.
    // this allows to easily identify a matching (exact) phrase 
    // when all PhrasePositions have exactly the same position.
    if (postings.length > 0) {
      min = new PhrasePositions(postings[0].postings, postings[0].position, 0, postings[0].terms);
      max = min;
      max.doc = -1;
      for (int i = 1; i < postings.length; i++) {
        PhrasePositions pp = new PhrasePositions(postings[i].postings, postings[i].position, i, postings[i].terms);
        max.next = pp;
        max = pp;
        max.doc = -1;
      }
      max.next = min; // make it cyclic for easier manipulation
    }
  }

  /**
   * Score a candidate doc for all slop-valid position-combinations (matches) 
   * encountered while traversing/hopping the PhrasePositions.
   * <br> The score contribution of a match depends on the distance: 
   * <br> - highest score for distance=0 (exact match).
   * <br> - score gets lower as distance gets higher.
   * <br>Example: for query "a b"~2, a document "x a b a y" can be scored twice: 
   * once for "a b" (distance=0), and once for "b a" (distance=2).
   * <br>Possibly not all valid combinations are encountered, because for efficiency  
   * we always propagate the least PhrasePosition. This allows to base on 
   * PriorityQueue and move forward faster. 
   * As result, for example, document "a b c b a"
   * would score differently for queries "a b c"~4 and "c b a"~4, although 
   * they really are equivalent. 
   * Similarly, for doc "a b c b a f g", query "c b"~2 
   * would get same score as "g f"~2, although "c b"~2 could be matched twice.
   * We may want to fix this in the future (currently not, for performance reasons).
   */
  private float phraseFreq() throws IOException {
    if (!initPhrasePositions()) {
      return 0.0f;
    }
    float freq = 0.0f;
    numMatches = 0;
    PhrasePositions pp = pq.pop();
    int matchLength = end - pp.position;
    int next = pq.top().position; 
    while (advancePP(pp)) {
      if (hasRpts && !advanceRpts(pp)) {
        break; // pps exhausted
      }
      if (pp.position > next) { // done minimizing current match-length 
        if (matchLength <= slop) {
          freq += docScorer.computeSlopFactor(matchLength); // score match
          numMatches++;
        }      
        pq.add(pp);
        pp = pq.pop();
        next = pq.top().position;
        matchLength = end - pp.position;
      } else {
        int matchLength2 = end - pp.position;
        if (matchLength2 < matchLength) {
          matchLength = matchLength2;
        }
      }
    }
    if (matchLength <= slop) {
      freq += docScorer.computeSlopFactor(matchLength); // score match
      numMatches++;
    }    
    return freq;
  }

  /** advance a PhrasePosition and update 'end', return false if exhausted */
  private boolean advancePP(PhrasePositions pp) throws IOException {
    if (!pp.nextPosition()) {
      return false;
    }
    if (pp.position > end) {
      end = pp.position;
    }
    return true;
  }
  
  /** pp was just advanced. If that caused a repeater collision, resolve by advancing the lesser
   * of the two colliding pps. Note that there can only be one collision, as by the initialization
   * there were no collisions before pp was advanced.  */
  private boolean advanceRpts(PhrasePositions pp) throws IOException {
    if (pp.rptGroup < 0) {
      return true; // not a repeater
    }
    PhrasePositions[] rg = rptGroups[pp.rptGroup];
    OpenBitSet bits = new OpenBitSet(rg.length); // for re-queuing after collisions are resolved
    int k0 = pp.rptInd;
    int k;
    while((k=collide(pp)) >= 0) {
      pp = lesser(pp, rg[k]); // always advance the lesser of the (only) two colliding pps
      if (!advancePP(pp)) {
        return false; // exhausted
      }
      if (k != k0) { // careful: mark only those currently in the queue
        bits.set(k); // mark that pp2 need to be re-queued
      }
    }
    // collisions resolved, now re-queue
    // empty (partially) the queue until seeing all pps advanced for resolving collisions
    int n = 0;
    while (bits.cardinality() > 0) {
      PhrasePositions pp2 = pq.pop();
      rptStack[n++] = pp2;
      if (pp2.rptGroup >= 0 && bits.get(pp2.rptInd)) {
        bits.clear(pp2.rptInd);
      }
    }
    // add back to queue
    for (int i=n-1; i>=0; i--) {
      pq.add(rptStack[i]);
    }
    return true;
  }

  /** compare two pps, but only by position and offset */
  private PhrasePositions lesser(PhrasePositions pp, PhrasePositions pp2) {
    if (pp.position < pp2.position ||
        (pp.position == pp2.position && pp.offset < pp2.offset)) {
      return pp;
    }
    return pp2;
  }

  /** index of a pp2 colliding with pp, or -1 if none */
  private int collide(PhrasePositions pp) {
    int tpPos = tpPos(pp);
    PhrasePositions[] rg = rptGroups[pp.rptGroup];
    for (int i=0; i<rg.length; i++) {
      PhrasePositions pp2 = rg[i];
      if (pp2 != pp && tpPos(pp2) == tpPos) {
        return pp2.rptInd;
      }
    }
    return -1;
  }

  /**
   * Initialize PhrasePositions in place.
   * A one time initialization for this scorer (on first doc matching all terms):
   * <ul>
   *  <li>Check if there are repetitions
   *  <li>If there are, find groups of repetitions.
   * </ul>
   * Examples:
   * <ol>
   *  <li>no repetitions: <b>"ho my"~2</b>
   *  <li>repetitions: <b>"ho my my"~2</b>
   *  <li>repetitions: <b>"my ho my"~2</b>
   * </ol>
   * @return false if PPs are exhausted (and so current doc will not be a match) 
   */
  private boolean initPhrasePositions() throws IOException {
    end = Integer.MIN_VALUE;
    if (!checkedRpts) {
      return initFirstTime();
    }
    if (!hasRpts) {
      initSimple();
      return true; // PPs available
    }
    return initComplex();
  }
  
  /** no repeats: simplest case, and most common. It is important to keep this piece of the code simple and efficient */
  private void initSimple() throws IOException {
    //System.err.println("initSimple: doc: "+min.doc);
    pq.clear();
    // position pps and build queue from list
    for (PhrasePositions pp=min,prev=null; prev!=max; pp=(prev=pp).next) {  // iterate cyclic list: done once handled max
      pp.firstPosition();
      if (pp.position > end) {
        end = pp.position;
      }
      pq.add(pp);
    }
  }
  
  /** with repeats: not so simple. */
  private boolean initComplex() throws IOException {
    //System.err.println("initComplex: doc: "+min.doc);
    placeFirstPositions();
    if (!advanceRepeatGroups()) {
      return false; // PPs exhausted
    }
    fillQueue();
    return true; // PPs available
  }

  /** move all PPs to their first position */
  private void placeFirstPositions() throws IOException {
    for (PhrasePositions pp=min,prev=null; prev!=max; pp=(prev=pp).next) { // iterate cyclic list: done once handled max
      pp.firstPosition();
    }
  }

  /** Fill the queue (all pps are already placed */
  private void fillQueue() {
    pq.clear();
    for (PhrasePositions pp=min,prev=null; prev!=max; pp=(prev=pp).next) {  // iterate cyclic list: done once handled max
      if (pp.position > end) {
        end = pp.position;
      }
      pq.add(pp);
    }
  }

  /** At initialization (each doc), each repetition group is sorted by (query) offset.
   * This provides the start condition: no collisions.
   * <p>Case 1: no multi-term repeats<br>
   * It is sufficient to advance each pp in the group by one less than its group index.
   * So lesser pp is not advanced, 2nd one advance once, 3rd one advanced twice, etc.
   * <p>Case 2: multi-term repeats<br>
   * 
   * @return false if PPs are exhausted. 
   */
  private boolean advanceRepeatGroups() throws IOException {
    for (PhrasePositions[] rg: rptGroups) { 
      if (hasMultiTermRpts) {
        // more involved, some may not collide
        int incr;
        for (int i=0; i<rg.length; i+=incr) {
          incr = 1;
          PhrasePositions pp = rg[i];
          int k;
          while((k=collide(pp)) >= 0) {
            PhrasePositions pp2 = lesser(pp, rg[k]);
            if (!advancePP(pp2)) {  // at initialization always advance pp with higher offset
              return false; // exhausted
            }
            if (pp2.rptInd < i) { // should not happen?
              incr = 0;
              break;
            }
          }
        }
      } else {
        // simpler, we know exactly how much to advance
        for (int j=1; j<rg.length; j++) {
          for (int k=0; k<j; k++) {
            if (!rg[j].nextPosition()) {
              return false; // PPs exhausted
            }
          }
        }
      }
    }
    return true; // PPs available
  }
  
  /** initialize with checking for repeats. Heavy work, but done only for the first candidate doc.<p>
   * If there are repetitions, check if multi-term postings (MTP) are involved.<p>
   * Without MTP, once PPs are placed in the first candidate doc, repeats (and groups) are visible.<br>
   * With MTP, a more complex check is needed, up-front, as there may be "hidden collisions".<br>
   * For example P1 has {A,B}, P1 has {B,C}, and the first doc is: "A C B". At start, P1 would point
   * to "A", p2 to "C", and it will not be identified that P1 and P2 are repetitions of each other.<p>
   * The more complex initialization has two parts:<br>
   * (1) identification of repetition groups.<br>
   * (2) advancing repeat groups at the start of the doc.<br>
   * For (1), a possible solution is to just create a single repetition group, 
   * made of all repeating pps. But this would slow down the check for collisions, 
   * as all pps would need to be checked. Instead, we compute "connected regions" 
   * on the bipartite graph of postings and terms.  
   */
  private boolean initFirstTime() throws IOException {
    //System.err.println("initFirstTime: doc: "+min.doc);
    checkedRpts = true;
    placeFirstPositions();

    LinkedHashMap<Term,Integer> rptTerms = repeatingTerms(); 
    hasRpts = !rptTerms.isEmpty();

    if (hasRpts) {
      rptStack = new PhrasePositions[numPostings]; // needed with repetitions
      ArrayList<ArrayList<PhrasePositions>> rgs = gatherRptGroups(rptTerms);
      sortRptGroups(rgs);
      if (!advanceRepeatGroups()) {
        return false; // PPs exhausted
      }
    }
    
    fillQueue();
    return true; // PPs available
  }

  /** sort each repetition group by (query) offset. 
   * Done only once (at first doc) and allows to initialize faster for each doc. */
  private void sortRptGroups(ArrayList<ArrayList<PhrasePositions>> rgs) {
    rptGroups = new PhrasePositions[rgs.size()][];
    Comparator<PhrasePositions> cmprtr = new Comparator<PhrasePositions>() {
      @Override
      public int compare(PhrasePositions pp1, PhrasePositions pp2) {
        return pp1.offset - pp2.offset;
      }
    };
    for (int i=0; i<rptGroups.length; i++) {
      PhrasePositions[] rg = rgs.get(i).toArray(new PhrasePositions[0]);
      Arrays.sort(rg, cmprtr);
      rptGroups[i] = rg;
      for (int j=0; j<rg.length; j++) {
        rg[j].rptInd = j; // we use this index for efficient re-queuing
      }
    }
  }

  /** Detect repetition groups. Done once - for first doc */
  private ArrayList<ArrayList<PhrasePositions>> gatherRptGroups(LinkedHashMap<Term,Integer> rptTerms) throws IOException {
    PhrasePositions[] rpp = repeatingPPs(rptTerms); 
    ArrayList<ArrayList<PhrasePositions>> res = new ArrayList<ArrayList<PhrasePositions>>();
    if (!hasMultiTermRpts) {
      // simpler - no multi-terms - can base on positions in first doc
      for (int i=0; i<rpp.length; i++) {
        PhrasePositions pp = rpp[i];
        if (pp.rptGroup >=0) continue; // already marked as a repetition
        int tpPos = tpPos(pp);
        for (int j=i+1; j<rpp.length; j++) {
          PhrasePositions pp2 = rpp[j];
          if (
              pp2.rptGroup >=0        // already marked as a repetition
              || pp2.offset == pp.offset // not a repetition: two PPs are originally in same offset in the query! 
              || tpPos(pp2) != tpPos) {  // not a repetition
            continue; 
          }
          // a repetition
          int g = pp.rptGroup;
          if (g < 0) {
            g = res.size();
            pp.rptGroup = g;  
            ArrayList<PhrasePositions> rl = new ArrayList<PhrasePositions>(2);
            rl.add(pp);
            res.add(rl); 
          }
          pp2.rptGroup = g;
          res.get(g).add(pp2);
        }
      }
    } else {
      // more involved - has multi-terms
      ArrayList<HashSet<PhrasePositions>> tmp = new ArrayList<HashSet<PhrasePositions>>();
      ArrayList<OpenBitSet> bb = ppTermsBitSets(rpp, rptTerms);
      unionTermGroups(bb);
      HashMap<Term,Integer> tg = termGroups(rptTerms, bb);
      HashSet<Integer> distinctGroupIDs = new HashSet<Integer>(tg.values());
      for (int i=0; i<distinctGroupIDs.size(); i++) {
        tmp.add(new HashSet<PhrasePositions>());
      }
      for (PhrasePositions pp : rpp) {
        for (Term t: pp.terms) {
          if (rptTerms.containsKey(t)) {
            int g = tg.get(t);
            tmp.get(g).add(pp);
            assert pp.rptGroup==-1 || pp.rptGroup==g;  
            pp.rptGroup = g;
          }
        }
      }
      for (HashSet<PhrasePositions> hs : tmp) {
        res.add(new ArrayList<PhrasePositions>(hs));
      }
    }
    return res;
  }

  /** Actual position in doc of a PhrasePosition, relies on that position = tpPos - offset) */
  private final int tpPos(PhrasePositions pp) {
    return pp.position + pp.offset;
  }

  /** find repeating terms and assign them ordinal values */
  private LinkedHashMap<Term,Integer> repeatingTerms() {
    LinkedHashMap<Term,Integer> tord = new LinkedHashMap<Term,Integer>();
    HashMap<Term,Integer> tcnt = new HashMap<Term,Integer>();
    for (PhrasePositions pp=min,prev=null; prev!=max; pp=(prev=pp).next) { // iterate cyclic list: done once handled max
      for (Term t : pp.terms) {
        Integer cnt0 = tcnt.get(t);
        Integer cnt = cnt0==null ? new Integer(1) : new Integer(1+cnt0.intValue());
        tcnt.put(t, cnt);
        if (cnt==2) {
          tord.put(t,tord.size());
        }
      }
    }
    return tord;
  }

  /** find repeating pps, and for each, if has multi-terms, update this.hasMultiTermRpts */
  private PhrasePositions[] repeatingPPs(HashMap<Term,Integer> rptTerms) {
    ArrayList<PhrasePositions> rp = new ArrayList<PhrasePositions>(); 
    for (PhrasePositions pp=min,prev=null; prev!=max; pp=(prev=pp).next) { // iterate cyclic list: done once handled max
      for (Term t : pp.terms) {
        if (rptTerms.containsKey(t)) {
          rp.add(pp);
          hasMultiTermRpts |= (pp.terms.length > 1);
          break;
        }
      }
    }
    return rp.toArray(new PhrasePositions[0]);
  }
  
  /** bit-sets - for each repeating pp, for each of its repeating terms, the term ordinal values is set */
  private ArrayList<OpenBitSet> ppTermsBitSets(PhrasePositions[] rpp, HashMap<Term,Integer> tord) {
    ArrayList<OpenBitSet> bb = new ArrayList<OpenBitSet>(rpp.length);
    for (PhrasePositions pp : rpp) {
      OpenBitSet b = new OpenBitSet(tord.size());
      Integer ord;
      for (Term t: pp.terms) {
        if ((ord=tord.get(t))!=null) {
          b.set(ord);
        }
      }
      bb.add(b);
    }
    return bb;
  }
  
  /** union (term group) bit-sets until they are disjoint (O(n^^2)), and each group have different terms */
  private void unionTermGroups(ArrayList<OpenBitSet> bb) {
    int incr;
    for (int i=0; i<bb.size()-1; i+=incr) {
      incr = 1;
      int j = i+1;
      while (j<bb.size()) {
        if (bb.get(i).intersects(bb.get(j))) {
          bb.get(i).union(bb.get(j));
          bb.remove(j);
          incr = 0;
        } else {
          ++j;
        }
      }
    }
  }
  
  /** map each term to the single group that contains it */ 
  private HashMap<Term,Integer> termGroups(LinkedHashMap<Term,Integer> tord, ArrayList<OpenBitSet> bb) throws IOException {
    HashMap<Term,Integer> tg = new HashMap<Term,Integer>();
    Term[] t = tord.keySet().toArray(new Term[0]);
    for (int i=0; i<bb.size(); i++) { // i is the group no.
      DocIdSetIterator bits = bb.get(i).iterator();
      int ord;
      while ((ord=bits.nextDoc())!=NO_MORE_DOCS) {
        tg.put(t[ord],i);
      }
    }
    return tg;
  }

  @Override
  public int freq() {
    return numMatches;
  }
  
  float sloppyFreq() {
    return sloppyFreq;
  }
  
//  private void printQueue(PrintStream ps, PhrasePositions ext, String title) {
//    //if (min.doc != ?) return;
//    ps.println();
//    ps.println("---- "+title);
//    ps.println("EXT: "+ext);
//    PhrasePositions[] t = new PhrasePositions[pq.size()];
//    if (pq.size()>0) {
//      t[0] = pq.pop();
//      ps.println("  " + 0 + "  " + t[0]);
//      for (int i=1; i<t.length; i++) {
//        t[i] = pq.pop();
//        assert t[i-1].position <= t[i].position;
//        ps.println("  " + i + "  " + t[i]);
//      }
//      // add them back
//      for (int i=t.length-1; i>=0; i--) {
//        pq.add(t[i]);
//      }
//    }
//  }
  
  private boolean advanceMin(int target) throws IOException {
    if (!min.skipTo(target)) { 
      max.doc = NO_MORE_DOCS; // for further calls to docID() 
      return false;
    }
    min = min.next; // cyclic
    max = max.next; // cyclic
    return true;
  }
  
  @Override
  public int docID() {
    return max.doc; 
  }

  @Override
  public int nextDoc() throws IOException {
    return advance(max.doc + 1); // advance to the next doc after #docID()
  }
  
  @Override
  public float score() {
    return docScorer.score(max.doc, sloppyFreq);
  }

  @Override
  public int advance(int target) throws IOException {
    assert target > docID();
    do {
      if (!advanceMin(target)) {
        return NO_MORE_DOCS;
      }
      while (min.doc < max.doc) {
        if (!advanceMin(max.doc)) {
          return NO_MORE_DOCS;
        }
      }
      // found a doc with all of the terms
      sloppyFreq = phraseFreq(); // check for phrase
      target = min.doc + 1; // next target in case sloppyFreq is still 0
    } while (sloppyFreq == 0f);

    // found a match
    return max.doc;
  }

  @Override
  public long cost() {
    return cost;
  }

  @Override
  public String toString() { return "scorer(" + weight + ")"; }

  @Override
  public IntervalIterator intervals(boolean collectIntervals) throws IOException {
    Map<Term, IterAndOffsets> map = new HashMap<Term, IterAndOffsets>();
    List<DocsEnum> enums = new ArrayList<DocsEnum>();

    for (int i = 0; i < postings.length; i++) {
      if (postings[i].terms.length > 1) {
        throw new UnsupportedOperationException("IntervalIterators for MulitPhraseQuery is not supported");
      }
      Term term = postings[i].terms[0];
      IterAndOffsets iterAndOffset;
      if (!map.containsKey(term)) {
        DocsEnum docsAndPosEnum = postings[i].factory
            .docsAndPositionsEnum();
        enums.add(docsAndPosEnum);
        iterAndOffset = new IterAndOffsets(new TermIntervalIterator(this, docsAndPosEnum, false,
            collectIntervals));
        map.put(term, iterAndOffset);
      } else {
        iterAndOffset = map.get(term);
      }
      iterAndOffset.offsets.add(postings[i].position);
    }
    Collection<IterAndOffsets> values = map.values();
    IntervalIterator[] iters = new IntervalIterator[values.size()];
    int i = 0;
    for (IterAndOffsets iterAndOffsets : values) {
      iters[i++] = SloppyIntervalIterator.create(this, collectIntervals, iterAndOffsets.iter, iterAndOffsets.toIntArray());
    }
    return new AdvancingIntervalIterator(this, collectIntervals, enums.toArray(new DocsEnum[enums.size()]), new SloppyIntervalIterator(this, slop, collectIntervals, iters));
  }

  private final static class IterAndOffsets {
    final List<Integer> offsets = new ArrayList<Integer>();
    final IntervalIterator iter;

    IterAndOffsets(IntervalIterator iter) {
      this.iter = iter;
    }

    int[] toIntArray() {
      int[] array = new int[offsets.size()];
      for (int i = 0; i < array.length; i++) {
        array[i] = offsets.get(i).intValue();
      }
      return array;
    }
  }

  final static class AdvancingIntervalIterator extends IntervalIterator {

    public AdvancingIntervalIterator(Scorer scorer, boolean collectIntervals, final DocsEnum[] enums, final IntervalIterator delegate) {
      super(scorer, collectIntervals);
      this.enums = enums;
      this.delegate = delegate;
    }

    private final DocsEnum[] enums;
    private final IntervalIterator delegate;
    @Override
    public int scorerAdvanced(int docId) throws IOException {
      assert docId == docID();
      for (DocsEnum oneEnum : enums) {
        int advance = oneEnum.advance(docId);
        assert advance == docId;
      }
      delegate.scorerAdvanced(docId);
      return docId;
    }

    @Override
    public Interval next() throws IOException {
      return delegate.next();
    }

    @Override
    public void collect(IntervalCollector collector) {
      delegate.collect(collector);
    }

    @Override
    public IntervalIterator[] subs(boolean inOrder) {
      return delegate.subs(inOrder);
    }

    @Override
    public int matchDistance() {
      return delegate.matchDistance();
    }

  }
}<|MERGE_RESOLUTION|>--- conflicted
+++ resolved
@@ -43,12 +43,8 @@
 
   private float sloppyFreq; //phrase frequency in current doc as computed by phraseFreq().
 
-<<<<<<< HEAD
-  private final Similarity.SloppySimScorer docScorer;
+  private final Similarity.SimScorer docScorer;
   private final PhraseQuery.PostingsAndFreq[] postings;
-=======
-  private final Similarity.SimScorer docScorer;
->>>>>>> 9c47892d
   
   private final int slop;
   private final int numPostings;
