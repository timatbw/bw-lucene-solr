<?xml version="1.0" encoding="UTF-8" ?>
<!--
 Licensed to the Apache Software Foundation (ASF) under one or more
 contributor license agreements.  See the NOTICE file distributed with
 this work for additional information regarding copyright ownership.
 The ASF licenses this file to You under the Apache License, Version 2.0
 (the "License"); you may not use this file except in compliance with
 the License.  You may obtain a copy of the License at

     http://www.apache.org/licenses/LICENSE-2.0

 Unless required by applicable law or agreed to in writing, software
 distributed under the License is distributed on an "AS IS" BASIS,
 WITHOUT WARRANTIES OR CONDITIONS OF ANY KIND, either express or implied.
 See the License for the specific language governing permissions and
 limitations under the License.
-->

<schema name="schema-point" version="1.6">
  <types>
    <fieldType name="string" class="solr.StrField" sortMissingLast="true" omitNorms="true"/>

    <!-- Override useDocValuesAsStored="true" default for schema version=1.6 -->
    <fieldType name="pint" class="solr.IntPointField"  useDocValuesAsStored="false"/>
    <fieldType name="plong" class="solr.LongPointField" useDocValuesAsStored="false"/>
    <fieldType name="pdouble" class="solr.DoublePointField" useDocValuesAsStored="false"/>
    <fieldType name="pfloat" class="solr.FloatPointField" useDocValuesAsStored="false"/>
    <fieldType name="pdate" class="solr.DatePointField" useDocValuesAsStored="false"/>
    
    <fieldType name="int" class="solr.TrieIntField" precisionStep="0" omitNorms="true" positionIncrementGap="0"/>
    <fieldType name="float" class="solr.TrieFloatField" precisionStep="0" omitNorms="true" positionIncrementGap="0"/>
    <fieldType name="long" class="solr.TrieLongField" precisionStep="0" omitNorms="true" positionIncrementGap="0"/>
    <fieldType name="double" class="solr.TrieDoubleField" precisionStep="0" omitNorms="true" positionIncrementGap="0"/>
    <fieldType name="date" class="solr.TrieDateField" sortMissingLast="true" omitNorms="true"/>
 </types>

 <fields>
   <field name="id" type="string"/>
   <field name="text" type="string"/>
   <field name="_version_" type="long" indexed="true" stored="true" multiValued="false" />
   <field name="signatureField" type="string" indexed="true" stored="false"/>

   <dynamicField name="*_s"  type="string"  indexed="true"  stored="true"/>
   <dynamicField name="*_sS" type="string"  indexed="false" stored="true"/>
   <dynamicField name="*_i"  type="int"    indexed="true"  stored="true"/>
   <dynamicField name="*_l"  type="long"   indexed="true"  stored="true"/>
   <dynamicField name="*_f"  type="float"  indexed="true"  stored="true"/>
   <dynamicField name="*_d"  type="double" indexed="true"  stored="true"/>
   <dynamicField name="*_dt"  type="date" indexed="true"  stored="true"/>
   
   <dynamicField name="*_p_i"  type="pint"    indexed="true"  stored="true"/>
   <dynamicField name="*_p_i_dv"  type="pint"    indexed="true"  stored="true" docValues="true"/>
   <dynamicField name="*_p_i_mv"  type="pint"    indexed="true"  stored="true" multiValued="true"/>
   <dynamicField name="*_p_i_mv_dv"  type="pint"    indexed="true"  stored="true" docValues="true" multiValued="true"/>
   <dynamicField name="*_p_i_ni"  type="pint"    indexed="false"  stored="true" docValues="false"/>
   <dynamicField name="*_p_i_ni_dv"  type="pint"    indexed="false"  stored="true" docValues="true"/>
<<<<<<< HEAD
   <dynamicField name="*_p_i_ni_dv_ns"  type="pint"    indexed="false"  stored="false" docValues="true" useDocValuesAsStored="false"/>
   <dynamicField name="*_p_i_ni_dv_ns_mv"  type="pint"    indexed="false"  stored="false" docValues="true" useDocValuesAsStored="false" multiValued="true"/>
=======
   <dynamicField name="*_p_i_ni_dv_ns"  type="pint"    indexed="false"  stored="false" docValues="true"/>
   <dynamicField name="*_p_i_ni_dv_ns_mv"  type="pint"    indexed="false"  stored="false" docValues="true" multiValued="true"/>
>>>>>>> ea79c668
   <dynamicField name="*_p_i_ni_mv"  type="pint"    indexed="false"  stored="true" docValues="false" multiValued="true"/>
   <dynamicField name="*_p_i_ni_mv_dv"  type="pint"    indexed="false"  stored="true" docValues="true" multiValued="true"/>
   <dynamicField name="*_p_i_ni_ns"  type="pint"    indexed="false"  stored="false" docValues="false" />
   <dynamicField name="*_p_i_ni_ns_mv"  type="pint"    indexed="false"  stored="false" docValues="false" multiValued="true"/>
   
   <dynamicField name="*_p_l"  type="plong"    indexed="true"  stored="true"/>
   <dynamicField name="*_p_l_dv"  type="plong"    indexed="true"  stored="true" docValues="true"/>
   <dynamicField name="*_p_l_mv"  type="plong"    indexed="true"  stored="true" multiValued="true"/>
   <dynamicField name="*_p_l_mv_dv"  type="plong"    indexed="true"  stored="true" docValues="true" multiValued="true"/>
   <dynamicField name="*_p_l_ni"  type="plong"    indexed="false"  stored="true" docValues="false"/>
   <dynamicField name="*_p_l_ni_dv"  type="plong"    indexed="false"  stored="true" docValues="true"/>
<<<<<<< HEAD
   <dynamicField name="*_p_l_ni_dv_ns"  type="plong"    indexed="false"  stored="false" docValues="true" useDocValuesAsStored="false"/>
   <dynamicField name="*_p_l_ni_dv_ns_mv"  type="plong"    indexed="false"  stored="false" docValues="true" useDocValuesAsStored="false" multiValued="true"/>
=======
   <dynamicField name="*_p_l_ni_dv_ns"  type="plong"    indexed="false"  stored="false" docValues="true"/>
   <dynamicField name="*_p_l_ni_dv_ns_mv"  type="plong"    indexed="false"  stored="false" docValues="true" multiValued="true"/>
>>>>>>> ea79c668
   <dynamicField name="*_p_l_ni_mv"  type="plong"    indexed="false"  stored="true" docValues="false" multiValued="true"/>
   <dynamicField name="*_p_l_ni_mv_dv"  type="plong"    indexed="false"  stored="true" docValues="true" multiValued="true"/>
   <dynamicField name="*_p_l_ni_ns"  type="plong"    indexed="false"  stored="false" docValues="false" />
   <dynamicField name="*_p_l_ni_ns_mv"  type="plong"    indexed="false"  stored="false" docValues="false" multiValued="true"/>
   
   <dynamicField name="*_p_d"  type="pdouble"    indexed="true"  stored="true"/>
   <dynamicField name="*_p_d_dv"  type="pdouble"    indexed="true"  stored="true" docValues="true"/>
   <dynamicField name="*_p_d_mv"  type="pdouble"    indexed="true"  stored="true" multiValued="true"/>
   <dynamicField name="*_p_d_mv_dv"  type="pdouble"    indexed="true"  stored="true" docValues="true" multiValued="true"/>
   <dynamicField name="*_p_d_ni"  type="pdouble"    indexed="false"  stored="true" docValues="false"/>
   <dynamicField name="*_p_d_ni_dv"  type="pdouble"    indexed="false"  stored="true" docValues="true"/>
<<<<<<< HEAD
   <dynamicField name="*_p_d_ni_dv_ns"  type="pdouble"    indexed="false"  stored="false" docValues="true" useDocValuesAsStored="false"/>
   <dynamicField name="*_p_d_ni_dv_ns_mv"  type="pdouble"    indexed="false"  stored="false" docValues="true" useDocValuesAsStored="false" multiValued="true"/>
=======
   <dynamicField name="*_p_d_ni_dv_ns"  type="pdouble"    indexed="false"  stored="false" docValues="true"/>
   <dynamicField name="*_p_d_ni_dv_ns_mv"  type="pdouble"    indexed="false"  stored="false" docValues="true" multiValued="true"/>
>>>>>>> ea79c668
   <dynamicField name="*_p_d_ni_mv"  type="pdouble"    indexed="false"  stored="true" docValues="false" multiValued="true"/>
   <dynamicField name="*_p_d_ni_mv_dv"  type="pdouble"    indexed="false"  stored="true" docValues="true" multiValued="true"/>
   <dynamicField name="*_p_d_ni_ns"  type="pdouble"    indexed="false"  stored="false" docValues="false"/>
   <dynamicField name="*_p_d_ni_ns_mv"  type="pdouble"    indexed="false"  stored="false" docValues="false" multiValued="true"/>
   
   <dynamicField name="*_p_f"  type="pfloat"    indexed="true"  stored="true"/>
   <dynamicField name="*_p_f_dv"  type="pfloat"    indexed="true"  stored="true" docValues="true"/>
   <dynamicField name="*_p_f_mv"  type="pfloat"    indexed="true"  stored="true" multiValued="true"/>
   <dynamicField name="*_p_f_mv_dv"  type="pfloat"    indexed="true"  stored="true" docValues="true" multiValued="true"/>
   <dynamicField name="*_p_f_ni"  type="pfloat"    indexed="false"  stored="true" docValues="false"/>
   <dynamicField name="*_p_f_ni_dv"  type="pfloat"    indexed="false"  stored="true" docValues="true"/>
<<<<<<< HEAD
   <dynamicField name="*_p_f_ni_dv_ns"  type="pfloat"    indexed="false"  stored="false" docValues="true" useDocValuesAsStored="false"/>
   <dynamicField name="*_p_f_ni_dv_ns_mv"  type="pfloat"    indexed="false"  stored="false" docValues="true" useDocValuesAsStored="false" multiValued="true"/>
=======
   <dynamicField name="*_p_f_ni_dv_ns"  type="pfloat"    indexed="false"  stored="false" docValues="true"/>
   <dynamicField name="*_p_f_ni_dv_ns_mv"  type="pfloat"    indexed="false"  stored="false" docValues="true" multiValued="true"/>
>>>>>>> ea79c668
   <dynamicField name="*_p_f_ni_mv"  type="pfloat"    indexed="false"  stored="true" docValues="false" multiValued="true"/>
   <dynamicField name="*_p_f_ni_mv_dv"  type="pfloat"    indexed="false"  stored="true" docValues="true" multiValued="true"/>
   <dynamicField name="*_p_f_ni_ns"  type="pfloat"    indexed="false"  stored="false" docValues="false"/>
   <dynamicField name="*_p_f_ni_ns_mv"  type="pfloat"    indexed="false"  stored="false" docValues="false" multiValued="true"/>

   <dynamicField name="*_p_dt"  type="pdate"    indexed="true"  stored="true"/>
   <dynamicField name="*_p_dt_dv"  type="pdate"    indexed="true"  stored="true" docValues="true"/>
   <dynamicField name="*_p_dt_mv"  type="pdate"    indexed="true"  stored="true" multiValued="true"/>
   <dynamicField name="*_p_dt_mv_dv"  type="pdate"    indexed="true"  stored="true" docValues="true" multiValued="true"/>
   <dynamicField name="*_p_dt_ni"  type="pdate"    indexed="false"  stored="true" docValues="false"/>
   <dynamicField name="*_p_dt_ni_dv"  type="pdate"    indexed="false"  stored="true" docValues="true"/>
<<<<<<< HEAD
   <dynamicField name="*_p_dt_ni_dv_ns"  type="pdate"    indexed="false"  stored="false" docValues="true" useDocValuesAsStored="false"/>
   <dynamicField name="*_p_dt_ni_dv_ns_mv"  type="pdate"    indexed="false"  stored="false" docValues="true" useDocValuesAsStored="false" multiValued="true"/>
=======
   <dynamicField name="*_p_dt_ni_dv_ns"  type="pdate"    indexed="false"  stored="false" docValues="true"/>
   <dynamicField name="*_p_dt_ni_dv_ns_mv"  type="pdate"    indexed="false"  stored="false" docValues="true" multiValued="true"/>
>>>>>>> ea79c668
   <dynamicField name="*_p_dt_ni_mv"  type="pdate"    indexed="false"  stored="true" docValues="false" multiValued="true"/>
   <dynamicField name="*_p_dt_ni_mv_dv"  type="pdate"    indexed="false"  stored="true" docValues="true" multiValued="true"/>
   <dynamicField name="*_p_dt_ni_ns"  type="pdate"    indexed="false"  stored="false" docValues="false"/>
   <dynamicField name="*_p_dt_ni_ns_mv"  type="pdate"    indexed="false"  stored="false" docValues="false" multiValued="true"/>

<<<<<<< HEAD

   <!-- NOTE: https://issues.apache.org/jira/browse/SOLR-10438
        
        NOTE: because schema version=1.6, *all* DV fields default to useDocValuesAsStored="true"
        
        NOTE: we need to audit if this is breaking any assumptions elsewhere in the test code
   -->
   <!-- return DV fields as  -->
=======
   <!-- return DV fields as stored -->
>>>>>>> ea79c668
   <dynamicField name="*_p_i_dv_ns"  type="pint"    indexed="true"  stored="false" docValues="true" useDocValuesAsStored="true"/>
   <dynamicField name="*_p_l_dv_ns"  type="plong"    indexed="true"  stored="false" docValues="true" useDocValuesAsStored="true"/>
   <dynamicField name="*_p_d_dv_ns"  type="pdouble"    indexed="true"  stored="false" docValues="true" useDocValuesAsStored="true"/>
   <dynamicField name="*_p_f_dv_ns"  type="pfloat"    indexed="true"  stored="false" docValues="true" useDocValuesAsStored="true"/>
   <dynamicField name="*_p_dt_dv_ns"  type="pdate"    indexed="true"  stored="false" docValues="true" useDocValuesAsStored="true"/>
   <dynamicField name="*_p_i_ni_ns_dv" type="pint"    indexed="false"  stored="false" docValues="true" useDocValuesAsStored="true"/>
   <dynamicField name="*_p_l_ni_ns_dv" type="plong"   indexed="false"  stored="false" docValues="true" useDocValuesAsStored="true"/>
   <dynamicField name="*_p_d_ni_ns_dv" type="pdouble" indexed="false"  stored="false" docValues="true" useDocValuesAsStored="true"/>
   <dynamicField name="*_p_f_ni_ns_dv" type="pfloat"  indexed="false"  stored="false" docValues="true" useDocValuesAsStored="true"/>
   <dynamicField name="*_p_dt_ni_ns_dv" type="pdate"   indexed="false"  stored="false" docValues="true" useDocValuesAsStored="true"/>

   <dynamicField name="*_p_i_dv_ns_mv"  type="pint"    indexed="true"  stored="false" docValues="true" useDocValuesAsStored="true" multiValued="true"/>
   <dynamicField name="*_p_d_dv_ns_mv"  type="pdouble"    indexed="true"  stored="false" docValues="true" useDocValuesAsStored="true" multiValued="true"/>
   <dynamicField name="*_p_l_dv_ns_mv"  type="plong"    indexed="true"  stored="false" docValues="true" useDocValuesAsStored="true" multiValued="true"/>
   <dynamicField name="*_p_f_dv_ns_mv"  type="pfloat"    indexed="true"  stored="false" docValues="true" useDocValuesAsStored="true" multiValued="true"/>
   <dynamicField name="*_p_dt_dv_ns_mv"  type="pdate"    indexed="true"  stored="false" docValues="true" useDocValuesAsStored="true" multiValued="true"/>
 </fields>

 <uniqueKey>id</uniqueKey>

</schema><|MERGE_RESOLUTION|>--- conflicted
+++ resolved
@@ -54,13 +54,8 @@
    <dynamicField name="*_p_i_mv_dv"  type="pint"    indexed="true"  stored="true" docValues="true" multiValued="true"/>
    <dynamicField name="*_p_i_ni"  type="pint"    indexed="false"  stored="true" docValues="false"/>
    <dynamicField name="*_p_i_ni_dv"  type="pint"    indexed="false"  stored="true" docValues="true"/>
-<<<<<<< HEAD
-   <dynamicField name="*_p_i_ni_dv_ns"  type="pint"    indexed="false"  stored="false" docValues="true" useDocValuesAsStored="false"/>
-   <dynamicField name="*_p_i_ni_dv_ns_mv"  type="pint"    indexed="false"  stored="false" docValues="true" useDocValuesAsStored="false" multiValued="true"/>
-=======
    <dynamicField name="*_p_i_ni_dv_ns"  type="pint"    indexed="false"  stored="false" docValues="true"/>
    <dynamicField name="*_p_i_ni_dv_ns_mv"  type="pint"    indexed="false"  stored="false" docValues="true" multiValued="true"/>
->>>>>>> ea79c668
    <dynamicField name="*_p_i_ni_mv"  type="pint"    indexed="false"  stored="true" docValues="false" multiValued="true"/>
    <dynamicField name="*_p_i_ni_mv_dv"  type="pint"    indexed="false"  stored="true" docValues="true" multiValued="true"/>
    <dynamicField name="*_p_i_ni_ns"  type="pint"    indexed="false"  stored="false" docValues="false" />
@@ -72,13 +67,8 @@
    <dynamicField name="*_p_l_mv_dv"  type="plong"    indexed="true"  stored="true" docValues="true" multiValued="true"/>
    <dynamicField name="*_p_l_ni"  type="plong"    indexed="false"  stored="true" docValues="false"/>
    <dynamicField name="*_p_l_ni_dv"  type="plong"    indexed="false"  stored="true" docValues="true"/>
-<<<<<<< HEAD
-   <dynamicField name="*_p_l_ni_dv_ns"  type="plong"    indexed="false"  stored="false" docValues="true" useDocValuesAsStored="false"/>
-   <dynamicField name="*_p_l_ni_dv_ns_mv"  type="plong"    indexed="false"  stored="false" docValues="true" useDocValuesAsStored="false" multiValued="true"/>
-=======
    <dynamicField name="*_p_l_ni_dv_ns"  type="plong"    indexed="false"  stored="false" docValues="true"/>
    <dynamicField name="*_p_l_ni_dv_ns_mv"  type="plong"    indexed="false"  stored="false" docValues="true" multiValued="true"/>
->>>>>>> ea79c668
    <dynamicField name="*_p_l_ni_mv"  type="plong"    indexed="false"  stored="true" docValues="false" multiValued="true"/>
    <dynamicField name="*_p_l_ni_mv_dv"  type="plong"    indexed="false"  stored="true" docValues="true" multiValued="true"/>
    <dynamicField name="*_p_l_ni_ns"  type="plong"    indexed="false"  stored="false" docValues="false" />
@@ -90,13 +80,8 @@
    <dynamicField name="*_p_d_mv_dv"  type="pdouble"    indexed="true"  stored="true" docValues="true" multiValued="true"/>
    <dynamicField name="*_p_d_ni"  type="pdouble"    indexed="false"  stored="true" docValues="false"/>
    <dynamicField name="*_p_d_ni_dv"  type="pdouble"    indexed="false"  stored="true" docValues="true"/>
-<<<<<<< HEAD
-   <dynamicField name="*_p_d_ni_dv_ns"  type="pdouble"    indexed="false"  stored="false" docValues="true" useDocValuesAsStored="false"/>
-   <dynamicField name="*_p_d_ni_dv_ns_mv"  type="pdouble"    indexed="false"  stored="false" docValues="true" useDocValuesAsStored="false" multiValued="true"/>
-=======
    <dynamicField name="*_p_d_ni_dv_ns"  type="pdouble"    indexed="false"  stored="false" docValues="true"/>
    <dynamicField name="*_p_d_ni_dv_ns_mv"  type="pdouble"    indexed="false"  stored="false" docValues="true" multiValued="true"/>
->>>>>>> ea79c668
    <dynamicField name="*_p_d_ni_mv"  type="pdouble"    indexed="false"  stored="true" docValues="false" multiValued="true"/>
    <dynamicField name="*_p_d_ni_mv_dv"  type="pdouble"    indexed="false"  stored="true" docValues="true" multiValued="true"/>
    <dynamicField name="*_p_d_ni_ns"  type="pdouble"    indexed="false"  stored="false" docValues="false"/>
@@ -108,13 +93,8 @@
    <dynamicField name="*_p_f_mv_dv"  type="pfloat"    indexed="true"  stored="true" docValues="true" multiValued="true"/>
    <dynamicField name="*_p_f_ni"  type="pfloat"    indexed="false"  stored="true" docValues="false"/>
    <dynamicField name="*_p_f_ni_dv"  type="pfloat"    indexed="false"  stored="true" docValues="true"/>
-<<<<<<< HEAD
-   <dynamicField name="*_p_f_ni_dv_ns"  type="pfloat"    indexed="false"  stored="false" docValues="true" useDocValuesAsStored="false"/>
-   <dynamicField name="*_p_f_ni_dv_ns_mv"  type="pfloat"    indexed="false"  stored="false" docValues="true" useDocValuesAsStored="false" multiValued="true"/>
-=======
    <dynamicField name="*_p_f_ni_dv_ns"  type="pfloat"    indexed="false"  stored="false" docValues="true"/>
    <dynamicField name="*_p_f_ni_dv_ns_mv"  type="pfloat"    indexed="false"  stored="false" docValues="true" multiValued="true"/>
->>>>>>> ea79c668
    <dynamicField name="*_p_f_ni_mv"  type="pfloat"    indexed="false"  stored="true" docValues="false" multiValued="true"/>
    <dynamicField name="*_p_f_ni_mv_dv"  type="pfloat"    indexed="false"  stored="true" docValues="true" multiValued="true"/>
    <dynamicField name="*_p_f_ni_ns"  type="pfloat"    indexed="false"  stored="false" docValues="false"/>
@@ -126,30 +106,14 @@
    <dynamicField name="*_p_dt_mv_dv"  type="pdate"    indexed="true"  stored="true" docValues="true" multiValued="true"/>
    <dynamicField name="*_p_dt_ni"  type="pdate"    indexed="false"  stored="true" docValues="false"/>
    <dynamicField name="*_p_dt_ni_dv"  type="pdate"    indexed="false"  stored="true" docValues="true"/>
-<<<<<<< HEAD
-   <dynamicField name="*_p_dt_ni_dv_ns"  type="pdate"    indexed="false"  stored="false" docValues="true" useDocValuesAsStored="false"/>
-   <dynamicField name="*_p_dt_ni_dv_ns_mv"  type="pdate"    indexed="false"  stored="false" docValues="true" useDocValuesAsStored="false" multiValued="true"/>
-=======
    <dynamicField name="*_p_dt_ni_dv_ns"  type="pdate"    indexed="false"  stored="false" docValues="true"/>
    <dynamicField name="*_p_dt_ni_dv_ns_mv"  type="pdate"    indexed="false"  stored="false" docValues="true" multiValued="true"/>
->>>>>>> ea79c668
    <dynamicField name="*_p_dt_ni_mv"  type="pdate"    indexed="false"  stored="true" docValues="false" multiValued="true"/>
    <dynamicField name="*_p_dt_ni_mv_dv"  type="pdate"    indexed="false"  stored="true" docValues="true" multiValued="true"/>
    <dynamicField name="*_p_dt_ni_ns"  type="pdate"    indexed="false"  stored="false" docValues="false"/>
    <dynamicField name="*_p_dt_ni_ns_mv"  type="pdate"    indexed="false"  stored="false" docValues="false" multiValued="true"/>
 
-<<<<<<< HEAD
-
-   <!-- NOTE: https://issues.apache.org/jira/browse/SOLR-10438
-        
-        NOTE: because schema version=1.6, *all* DV fields default to useDocValuesAsStored="true"
-        
-        NOTE: we need to audit if this is breaking any assumptions elsewhere in the test code
-   -->
-   <!-- return DV fields as  -->
-=======
    <!-- return DV fields as stored -->
->>>>>>> ea79c668
    <dynamicField name="*_p_i_dv_ns"  type="pint"    indexed="true"  stored="false" docValues="true" useDocValuesAsStored="true"/>
    <dynamicField name="*_p_l_dv_ns"  type="plong"    indexed="true"  stored="false" docValues="true" useDocValuesAsStored="true"/>
    <dynamicField name="*_p_d_dv_ns"  type="pdouble"    indexed="true"  stored="false" docValues="true" useDocValuesAsStored="true"/>
